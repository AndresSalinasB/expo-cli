--- conflicted
+++ resolved
@@ -99,30 +99,18 @@
 }
 
 export function removeStylesItem({
-<<<<<<< HEAD
-  item,
-  xml,
-  parent,
-}: {
-  item: string;
-=======
   name,
   xml,
   parent,
 }: {
   name: string;
->>>>>>> c0ccaa65
   xml: ResourceXML;
   parent: { name: string; parent: string };
 }): ResourceXML {
   xml = ensureDefaultStyleResourceXML(xml);
   const appTheme = getStyleParent(xml, parent);
   if (appTheme?.item) {
-<<<<<<< HEAD
-    const index = appTheme.item.findIndex((e: ResourceItemXML) => e.$.name === item);
-=======
     const index = appTheme.item.findIndex((e: ResourceItemXML) => e.$.name === name);
->>>>>>> c0ccaa65
     if (index > -1) {
       appTheme.item.splice(index, 1);
     }
