{
  "name": "expo-cli",
  "version": "4.1.5",
  "description": "The command-line tool for creating and publishing Expo apps",
  "preferGlobal": true,
  "main": "build/exp.js",
  "files": [
    "build",
    "bin"
  ],
  "scripts": {
    "start": "yarn run prepare && yarn run watch",
    "build": "tsc --emitDeclarationOnly && babel src --out-dir build --extensions \".ts\" --source-maps --ignore \"src/**/__mocks__/*\",\"src/**/__tests__/*\"",
    "watch": "tsc --watch",
    "introspect": "ts-node ./scripts/introspect.ts",
    "prepare": "yarn run clean && yarn run build",
    "clean": "rimraf build ./tsconfig.tsbuildinfo",
    "preversion": "node ./scripts/preversion.js",
    "test": "jest",
    "test:watch": "jest --watch"
  },
  "bin": {
    "expo": "./bin/expo.js",
    "expo-cli": "./bin/expo.js"
  },
  "repository": {
    "type": "git",
    "url": "https://github.com/expo/expo-cli.git",
    "directory": "packages/expo-cli"
  },
  "keywords": [
    "expo",
    "react-native"
  ],
  "license": "MIT",
  "bugs": {
    "url": "https://github.com/expo/expo-cli/issues"
  },
  "homepage": "https://github.com/expo/expo-cli/tree/master/packages/expo-cli#readme",
  "engines": {
    "node": ">=6.9.1"
  },
  "devDependencies": {
    "@babel/cli": "^7.8.4",
    "@babel/core": "^7.9.0",
    "@expo/babel-preset-cli": "0.2.18",
    "@types/command-exists": "^1.2.0",
    "@types/dateformat": "^3.0.0",
    "@types/form-data": "^2.2.0",
    "@types/fs-extra": "^9.0.1",
    "@types/hapi__joi": "^17.1.2",
    "@types/js-yaml": "^3.12.2",
    "@types/klaw-sync": "^6.0.0",
    "@types/md5-file": "^4.0.2",
    "@types/minipass": "^2.2.0",
    "@types/npm-package-arg": "^6.1.0",
    "@types/pngjs": "^3.4.1",
    "@types/progress": "^2.0.3",
    "@types/prompts": "^2.0.6",
    "@types/slash": "^2.0.0",
    "@types/untildify": "^3.0.0",
    "@types/wrap-ansi": "^3.0.0",
    "klaw-sync": "6.0.0",
    "pretty-bytes": "^5.3.0",
    "rimraf": "^3.0.2"
  },
  "dependencies": {
    "@expo/apple-utils": "0.0.0-alpha.17",
    "@expo/bunyan": "4.0.0",
    "@expo/config": "3.3.27",
    "@expo/config-plugins": "1.0.17",
    "@expo/dev-tools": "0.13.81",
    "@expo/json-file": "8.2.26",
    "@expo/osascript": "2.0.24",
    "@expo/package-manager": "0.0.37",
    "@expo/plist": "0.0.11",
    "@expo/results": "^1.0.0",
    "@expo/simple-spinner": "1.0.2",
    "@expo/spawn-async": "1.5.0",
    "@expo/xdl": "59.0.21",
    "@hapi/joi": "^17.1.1",
    "babel-runtime": "6.26.0",
    "base32.js": "0.1.0",
    "boxen": "4.1.0",
    "chalk": "^4.0.0",
    "cli-table3": "^0.6.0",
    "command-exists": "^1.2.8",
    "commander": "2.17.1",
    "concat-stream": "1.6.2",
    "dateformat": "3.0.3",
    "delay-async": "1.2.0",
    "env-editor": "^0.4.1",
    "envinfo": "7.5.0",
<<<<<<< HEAD
    "es6-error": "3.2.0",
    "esbuild": "~0.5.0",
=======
    "form-data": "^2.3.2",
>>>>>>> 1b0b13e9
    "fs-extra": "9.0.0",
    "getenv": "0.7.0",
    "glob": "7.1.6",
    "got": "^11.1.4",
    "indent-string": "4.0.0",
    "js-yaml": "^3.13.1",
    "keychain": "1.3.0",
    "leven": "^3.1.0",
    "lodash": "^4.17.19",
    "md5-file": "^5.0.0",
    "minipass": "2.3.5",
    "npm-package-arg": "6.1.0",
    "ora": "3.4.0",
    "pacote": "^11.1.0",
    "pngjs": "3.4.0",
    "progress": "2.0.3",
    "prompts": "^2.3.2",
    "qrcode-terminal": "0.11.0",
    "react-dev-utils": "~11.0.1",
    "semver": "7.3.2",
    "slash": "1.0.0",
    "strip-ansi": "^6.0.0",
    "tar": "^6.0.5",
    "tempy": "^0.7.1",
    "terminal-link": "^2.1.1",
    "turndown": "~7.0.0",
    "untildify": "3.0.3",
    "uuid": "^8.0.0",
    "wrap-ansi": "^7.0.0",
    "xcode": "^3.0.1"
  },
  "gitHead": "613642fe06827cc231405784b099cf71c29072df"
}<|MERGE_RESOLUTION|>--- conflicted
+++ resolved
@@ -91,12 +91,8 @@
     "delay-async": "1.2.0",
     "env-editor": "^0.4.1",
     "envinfo": "7.5.0",
-<<<<<<< HEAD
-    "es6-error": "3.2.0",
     "esbuild": "~0.5.0",
-=======
     "form-data": "^2.3.2",
->>>>>>> 1b0b13e9
     "fs-extra": "9.0.0",
     "getenv": "0.7.0",
     "glob": "7.1.6",
