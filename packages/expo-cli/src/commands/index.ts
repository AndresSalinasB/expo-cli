--- conflicted
+++ resolved
@@ -22,11 +22,7 @@
   require('./publish-modify'),
   require('./push-creds'),
   require('./register'),
-<<<<<<< HEAD
-  require('./run/run'),
-=======
   require('./run'),
->>>>>>> d7e27758
   require('./send'),
   require('./start'),
   require('./upgrade'),
