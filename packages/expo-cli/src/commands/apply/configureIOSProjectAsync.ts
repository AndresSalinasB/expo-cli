--- conflicted
+++ resolved
@@ -1,14 +1,7 @@
-<<<<<<< HEAD
-import { getConfig, IOSConfig, WarningAggregator } from '@expo/config';
-import { getProjectName } from '@expo/config/build/ios/utils/Xcodeproj';
-import { IosPlist, UserManager } from '@expo/xdl';
-import path from 'path';
-=======
 import { getConfig } from '@expo/config';
 import { withExpoIOSPlugins } from '@expo/config/build/plugins/expo-plugins';
 import { compileModsAsync } from '@expo/config/build/plugins/mod-compiler';
 import { UserManager } from '@expo/xdl';
->>>>>>> 95407619
 
 import { getOrPromptForBundleIdentifier } from '../eject/ConfigValidation';
 
@@ -18,37 +11,9 @@
   const expoUsername =
     process.env.EAS_BUILD_USERNAME || (await UserManager.getCurrentUsernameAsync());
 
-<<<<<<< HEAD
-  const { exp } = getConfig(projectRoot, { skipSDKVersionRequirement: true });
-  const username = await UserManager.getCurrentUsernameAsync();
-
-  IOSConfig.Google.setGoogleServicesFile(exp, projectRoot);
-  IOSConfig.DeviceFamily.setDeviceFamily(exp, projectRoot);
-
-  // Must be invoked before the Info.plist stuff
-  await IOSConfig.SplashScreen.setSplashScreenAsync(exp, projectRoot);
-
-  // Configure the Info.plist
-  await modifyInfoPlistAsync(projectRoot, infoPlist => {
-    infoPlist = IOSConfig.CustomInfoPlistEntries.setCustomInfoPlistEntries(exp, infoPlist);
-    infoPlist = IOSConfig.Branch.setBranchApiKey(exp, infoPlist);
-    infoPlist = IOSConfig.Facebook.setFacebookConfig(exp, infoPlist);
-    infoPlist = IOSConfig.Google.setGoogleConfig(exp, infoPlist);
-    infoPlist = IOSConfig.Name.setDisplayName(exp, infoPlist);
-    infoPlist = IOSConfig.Orientation.setOrientation(exp, infoPlist);
-    infoPlist = IOSConfig.RequiresFullScreen.setRequiresFullScreen(exp, infoPlist);
-    infoPlist = IOSConfig.Scheme.setScheme(exp, infoPlist);
-    infoPlist = IOSConfig.UserInterfaceStyle.setUserInterfaceStyle(exp, infoPlist);
-    infoPlist = IOSConfig.UsesNonExemptEncryption.setUsesNonExemptEncryption(exp, infoPlist);
-    infoPlist = IOSConfig.Version.setBuildNumber(exp, infoPlist);
-    infoPlist = IOSConfig.Version.setVersion(exp, infoPlist);
-
-    return infoPlist;
-=======
   let { exp: config } = getConfig(projectRoot, {
     skipSDKVersionRequirement: true,
     isModdedConfig: true,
->>>>>>> 95407619
   });
 
   // Add all built-in plugins
@@ -57,109 +22,6 @@
     expoUsername,
   });
 
-<<<<<<< HEAD
-  // TODO: fix this on Windows! We will ignore errors for now so people can just proceed
-  try {
-    // Configure entitlements/capabilities
-    await modifyEntitlementsPlistAsync(projectRoot, entitlementsPlist => {
-      entitlementsPlist = IOSConfig.Entitlements.setCustomEntitlementsEntries(
-        exp,
-        entitlementsPlist
-      );
-
-      // TODO: We don't have a mechanism for getting the apple team id here yet
-      entitlementsPlist = IOSConfig.Entitlements.setICloudEntitlement(
-        exp,
-        'TODO-GET-APPLE-TEAM-ID',
-        entitlementsPlist
-      );
-
-      entitlementsPlist = IOSConfig.Entitlements.setAppleSignInEntitlement(exp, entitlementsPlist);
-      entitlementsPlist = IOSConfig.Entitlements.setAccessesContactNotes(exp, entitlementsPlist);
-      entitlementsPlist = IOSConfig.Entitlements.setAssociatedDomains(exp, entitlementsPlist);
-      return entitlementsPlist;
-    });
-  } catch (e) {
-    WarningAggregator.addWarningIOS(
-      'entitlements',
-      'iOS entitlements could not be applied. Please ensure that contact notes, Apple Sign In, and associated domains entitlements are properly configured if you use them in your app.'
-    );
-  }
-
-  // Other
-  await IOSConfig.Icons.setIconsAsync(exp, projectRoot);
-  await IOSConfig.Locales.setLocalesAsync(exp, projectRoot);
-}
-
-async function modifyEntitlementsPlistAsync(projectRoot: string, callback: (plist: any) => any) {
-  const entitlementsPath = IOSConfig.Entitlements.getEntitlementsPath(projectRoot);
-  const directory = path.dirname(entitlementsPath);
-  const filename = path.basename(entitlementsPath, 'plist');
-  await IosPlist.modifyAsync(directory, filename, callback);
-  await IosPlist.cleanBackupAsync(directory, filename, false);
-}
-
-async function modifyInfoPlistAsync(projectRoot: string, callback: (plist: any) => any) {
-  const { iosProjectDirectory } = getIOSPaths(projectRoot);
-  await IosPlist.modifyAsync(iosProjectDirectory, 'Info', callback);
-  await IosPlist.cleanBackupAsync(iosProjectDirectory, 'Info', false);
-}
-
-async function modifyExpoPlistAsync(projectRoot: string, callback: (plist: any) => any) {
-  const { iosProjectDirectory } = getIOSPaths(projectRoot);
-  const supportingDirectory = path.join(iosProjectDirectory, 'Supporting');
-  try {
-    await IosPlist.modifyAsync(supportingDirectory, 'Expo', callback);
-  } catch (error) {
-    WarningAggregator.addWarningIOS(
-      'updates',
-      'Expo.plist configuration could not be applied. You will need to create Expo.plist if it does not exist and add Updates configuration manually.',
-      'https://docs.expo.io/bare/updating-your-app/#configuration-options'
-    );
-  } finally {
-    await IosPlist.cleanBackupAsync(supportingDirectory, 'Expo', false);
-  }
-}
-
-// TODO: come up with a better solution for using app.json expo.name in various places
-function sanitizedName(name: string) {
-  return name
-    .replace(/[\W_]+/g, '')
-    .normalize('NFD')
-    .replace(/[\u0300-\u036f]/g, '');
-}
-
-// TODO: it's silly and kind of fragile that we look at app config to determine
-// the ios project paths. Overall this function needs to be revamped, just a
-// placeholder for now! Make this more robust when we support applying config
-// at any time (currently it's only applied on eject).
-function getIOSPaths(projectRoot: string) {
-  let projectName: string | null = null;
-
-  // Attempt to get the current ios folder name (apply).
-  try {
-    projectName = getProjectName(projectRoot);
-  } catch {
-    // If no iOS project exists then create a new one (eject).
-    const { exp } = getConfig(projectRoot, { skipSDKVersionRequirement: true });
-
-    projectName = exp.name;
-    if (!projectName) {
-      throw new Error('Your project needs a name in app.json/app.config.js.');
-    }
-    projectName = sanitizedName(projectName);
-  }
-
-  const iosProjectDirectory = path.join(projectRoot, 'ios', projectName);
-  const iconPath = path.join(iosProjectDirectory, 'Assets.xcassets', 'AppIcon.appiconset');
-
-  return {
-    projectName,
-    iosProjectDirectory,
-    iconPath,
-  };
-=======
   // compile all plugins and mods
   await compileModsAsync(config, projectRoot);
->>>>>>> 95407619
 }